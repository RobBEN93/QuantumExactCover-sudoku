import pandas as pd
import seaborn as sns
import matplotlib.pyplot as plt
from sqlalchemy import create_engine, Integer, Column
from sqlalchemy.ext.declarative import declarative_base
from typing import Dict, Any, Optional, List
import warnings
import logging
from tqdm import tqdm
from matplotlib.backends.backend_pdf import PdfPages
import plotly.express as px

# Suppress warnings to keep output clean
warnings.filterwarnings('ignore')

from qiskit_ibm_runtime import QiskitRuntimeService
from pytket.extensions.qiskit import IBMQBackend

QiskitRuntimeService.save_account(channel="ibm_quantum", token=ibm_token, overwrite=True)

from sudoku_nisq.q_sudoku import Sudoku
from sudoku_nisq.quantum import ExactCoverQuantumSolver

# ------------------------------------------------------------
# Logging Setup
# ------------------------------------------------------------
# Configure logging to capture info and error messages in a log file.
logging.basicConfig(
    filename='app.log',          # Log file name
    filemode='a',                # Append mode (use 'w' to overwrite on each run)
    level=logging.INFO,          # Set the logging level to capture INFO and above
    format='%(asctime)s - %(name)s - %(levelname)s - %(message)s'  # Log message format with timestamps
)
logger = logging.getLogger(__name__)

# ------------------------------------------------------------
# SQLAlchemy Setup for Database Interaction
# ------------------------------------------------------------
# Create the base class for declarative class definitions.
Base = declarative_base()

# SQLAlchemy model for representing the 'quantum_resources' table in the database
class QuantumResources(Base):
    """
    SQLAlchemy model representing the 'quantum_resources' table.
    
    Attributes:
        id: Primary key of the record.
        missing_cells: Number of empty cells in the Sudoku puzzle.
        num_qubits_simple_encoding: Number of qubits required using the simple encoding.
        mcx_gates_simple_encoding: Number of MCX gates required using the simple encoding.
        total_gates_simple_encoding: Total number of gates required using the simple encoding.
        num_qubits_pattern_encoding: Number of qubits required using the pattern encoding.
        mcx_gates_pattern_encoding: Number of MCX gates required using the pattern encoding.
        total_gates_pattern_encoding: Total number of gates required using the pattern encoding.
    """
    __tablename__ = 'quantum_resources'

    id = Column(Integer, primary_key=True)
    
    missing_cells = Column(Integer)
    
    num_qubits_simple_encoding = Column(Integer)
    mcx_gates_simple_encoding = Column(Integer)
    total_gates_simple_encoding = Column(Integer)
    
    num_qubits_pattern_encoding = Column(Integer)
    mcx_gates_pattern_encoding = Column(Integer)
    total_gates_pattern_encoding = Column(Integer)
<<<<<<< HEAD
    
=======

# ------------------------------------------------------------
# Data Generation Class
# ------------------------------------------------------------
>>>>>>> a0d8f9e3
class GenData:
    """
    Class for generating Sudoku puzzles and estimating the quantum resources required for solving them.

    Attributes:
        size: Grid size (e.g., 2 for a 4x4 Sudoku).
        board_size: Total number of sub-grids (size * size).
        num_puzzles: Total number of puzzles to generate.
        db_url: Database connection string (optional).
        total_cells: Total number of cells in the Sudoku board.
        data_list: List that stores computed quantum resource data for each puzzle.
        engine: SQLAlchemy engine for database operations (if db_url is provided).
    """
    def __init__(self, grid_size: int = 2, num_puzzles: int = 50, db_url: Optional[str] = None):
        self.size = grid_size
        self.board_size = grid_size * grid_size
        self.num_puzzles = num_puzzles
        self.db_url = db_url
        self.total_cells = self.board_size * self.board_size
        self.data_list: List[Dict[str, Any]] = []
        # If a database URL is provided, create an engine for database interactions.
        if db_url:
            self.engine = create_engine(self.db_url)
        else:
            self.engine = None

    def find_quantum_resources(self, sudoku: Sudoku):
        """
        Compute the quantum resources required for solving a given Sudoku puzzle.

        The method calculates resources using two encoding schemes:
            - Simple encoding
            - Pattern encoding

        Parameters:
            sudoku: A Sudoku instance representing the puzzle.

        Returns:
            A tuple containing:
                sim_num_qubits, sim_mcx_gates, sim_total_gates,
                pat_num_qubits, pat_mcx_gates, pat_total_gates
        """
        # Compute quantum resources for simple encoding
        circ = ExactCoverQuantumSolver(sudoku, simple=True, pattern=False)
        sim_num_qubits, sim_mcx_gates, sim_total_gates  = circ.find_resources()
        # Compute quantum resources for pattern encoding
        circ = ExactCoverQuantumSolver(sudoku, simple=False, pattern=True)
        pat_num_qubits, pat_mcx_gates, pat_total_gates = circ.find_resources()
        return sim_num_qubits, sim_mcx_gates, sim_total_gates, pat_num_qubits, pat_mcx_gates, pat_total_gates
    
    def find_transplied_resources(self, sudoku: Sudoku, backend: str = "ibm_brisbane"):
        """
        Compute the quantum resources required for solving a given Sudoku puzzle.

        The method calculates transpiled resources for the two encoding schemes:
            - Simple encoding
            - Pattern encoding

        Parameters:
            sudoku: A Sudoku instance representing the puzzle.

        Returns:
            A tuple containing:
                sim_num_qubits, sim_mcx_gates, sim_total_gates,
                pat_num_qubits, pat_mcx_gates, pat_total_gates
        """
        # Compute quantum resources for simple encoding
        circ = ExactCoverQuantumSolver(sudoku, simple=True, pattern=False)
        sim_num_qubits, sim_mcx_gates, sim_total_gates  = circ.find_resources()
        # Compute quantum resources for pattern encoding
        circ = ExactCoverQuantumSolver(sudoku, simple=False, pattern=True)
        pat_num_qubits, pat_mcx_gates, pat_total_gates = circ.find_resources()
        return sim_num_qubits, sim_mcx_gates, sim_total_gates, pat_num_qubits, pat_mcx_gates, pat_total_gates

    def generate_data(self, num_empty_cells: int = None, num_cells_range: tuple = (1, 8)) -> pd.DataFrame:
        """
        Generate Sudoku puzzles and compute quantum resources for each puzzle.
        
        Parameters:
        - num_empty_cells: Specific number of missing cells to generate puzzles with (optional).
        - num_cells_range: Tuple specifying a range of missing cells if num_empty_cells is not provided.
        
        Returns:
        - A DataFrame containing the quantum resource data for the generated puzzles.
        """
        if num_empty_cells is not None:
            if not isinstance(num_empty_cells, int) or num_empty_cells < 0:
                raise ValueError("num_empty_cells must be a non-negative integer.")
        if not (isinstance(num_cells_range, tuple) and len(num_cells_range) == 2):
            raise ValueError("num_cells_range must be a tuple of two integers.")

        if num_empty_cells is None:
            # Loop over a range of missing cells if num_empty_cells is not specified
            for i in range(num_cells_range[0], num_cells_range[1] + 1):
                for _ in tqdm(range(self.num_puzzles), desc=f"Generating puzzles with {i} missing cells"):
                    sudoku = Sudoku(grid_size=self.size, num_missing_cells=i)
                    self._append_quantum_resources(sudoku)
        else:
            # Generate data for a specific number of missing cells
            for _ in tqdm(range(self.num_puzzles), desc=f"Generating puzzles with {num_empty_cells} missing cells"):
                sudoku = Sudoku(grid_size=self.size, num_missing_cells=num_empty_cells)
                self._append_quantum_resources(sudoku)

        return pd.DataFrame(self.data_list)

    def insert_into_sql(self) -> None:
        """
        Insert the data into the 'quantum_resources' table in the database.
        """
        if self.engine is None:
            raise ValueError("Database engine is not set. Please provide a valid db_url when initializing GenData.")
        try:
            # Ensure the table exists
            self._create_table_if_not_exists()
            # Convert data list to DataFrame
            df = pd.DataFrame(self.data_list)
            # Define data types for the DataFrame columns
            dtype = {
                'missing_cells': Integer(),
                'num_qubits_simple_encoding': Integer(),
                'mcx_gates_simple_encoding': Integer(),
                'total_gates_simple_encoding': Integer(),
                'num_qubits_pattern_encoding': Integer(),
                'mcx_gates_pattern_encoding': Integer(),
                'total_gates_pattern_encoding': Integer(),
            }
            # Insert data into the SQL table
            df.to_sql('quantum_resources', self.engine, if_exists='append', index=False, dtype=dtype, method='multi')
        except Exception as e:
            logger.error(f"Error inserting data into SQL: {e}")
            raise

    def load_db_table_to_df(self, table_name: str) -> pd.DataFrame:
        """
        Load data from a database table into a DataFrame.
        
        Parameters:
        - table_name: The name of the table to load data from.
        
        Returns:
        - A DataFrame containing the data from the specified table.
        """
        if self.engine is None:
            raise ValueError("Database engine is not set. Please provide a valid db_url when initializing GenData.")
        try:
            query = f"SELECT * FROM {table_name}"
            df = pd.read_sql(query, self.engine)
            return df
        except Exception as e:
            logger.error(f"Error loading table {table_name}: {e}")
            raise

    def _append_quantum_resources(self, sudoku: Sudoku) -> None:
        """
        Append quantum resource data for the given Sudoku puzzle to the data list.
        
        Parameters:
        - sudoku: A Sudoku instance representing the puzzle to be solved.
        """
        # Compute quantum resources for the given Sudoku puzzle using both encodings
        sim_num_qubits, sim_mcx_gates, sim_total_gates,  \
        pat_num_qubits, pat_mcx_gates, pat_total_gates  = self.find_quantum_resources(sudoku)
        
        # Append the computed data to the data list
        self.data_list.append({
            'missing_cells': sudoku.num_missing_cells,
            'num_qubits_simple_encoding': sim_num_qubits,
            'mcx_gates_simple_encoding': sim_mcx_gates,
            'total_gates_simple_encoding': sim_total_gates,
            'num_qubits_pattern_encoding': pat_num_qubits,
            'mcx_gates_pattern_encoding': pat_mcx_gates,
            'total_gates_pattern_encoding': pat_total_gates,
        })

    def _create_table_if_not_exists(self) -> None:
        """
        Create the 'quantum_resources' table in the database if it does not already exist.
        """
        if self.engine is None:
            raise ValueError("Database engine is not set. Please provide a valid db_url when initializing GenData.")
        # Create all tables defined by the Base class
        Base.metadata.create_all(self.engine)

class QuantumDataAnalysis:
    """
    Class for analyzing and visualizing quantum resource metrics.
    """
    def __init__(self, df: pd.DataFrame):
        # Initialize with a DataFrame containing quantum resource data
        self.df = df

    def get_statistics(self) -> pd.DataFrame:
        """
        Compute descriptive statistics of the DataFrame.
        
        Returns:
        - A DataFrame containing descriptive statistics for each column.
        """
        return self.df.describe()

    def plot_distributions_pdf(self,file_path = None) -> None:
        """
        Plot distributions of key quantum resource metrics and save them all into a single PDF report.
        
        The method generates histograms for specified metrics, a correlation heatmap, and a pairplot.
        It is optimized for handling large datasets by reducing histogram bins, lowering DPI, 
        adjusting figure sizes, and downsampling data for the pairplot.
        
        Requirements:
            - self.df: pandas DataFrame containing the required metrics as columns.
        
        Outputs:
            - 'quantum_resource_distributions.pdf' in the current working directory.
        """
        pdf_filename = 'quantum_resource_distributions.pdf'
        metrics = [
            'num_qubits_simple_encoding', 'mcx_gates_simple_encoding', 'total_gates_simple_encoding',
            'num_qubits_pattern_encoding', 'mcx_gates_pattern_encoding', 'total_gates_pattern_encoding'
        ]
        
        # Reduce the number of bins for histograms and set default plot settings
        bins = 20  # Set to a reasonable number of bins
        dpi = 80   # Lower DPI for saved plots
        figure_size = (8, 6)  # Set a smaller figure size
        
        with PdfPages(pdf_filename) as pdf:
            # Loop through each metric to plot its distribution
            for metric in metrics:
                try:
                    plt.figure(figsize=figure_size)  # Set the figure size
                    # Plot the distribution with fewer bins and disable KDE if not necessary
                    sns.histplot(data=self.df, x=metric, kde=True, bins=bins)
                    plt.title(f'Distribution of {metric}')
                    pdf.savefig(dpi=dpi)  # Save plot to PDF with lower resolution
                    plt.close()  # Close the figure to free memory
                except Exception as e:
                    logger.error(f"Error plotting {metric}: {e}")
                    plt.close()  # Ensure figure is closed even if there's an error

            try:
                # Correlation heatmap
                plt.figure(figsize=figure_size)
                correlation = self.df.corr()
                sns.heatmap(correlation, annot=True, cmap='coolwarm', linewidths=0.5)
                plt.title('Correlation Heatmap')
                pdf.savefig(dpi=dpi)  # Save heatmap to PDF
                plt.close()  # Close the figure to free memory
            except Exception as e:
                logger.error(f"Error plotting correlation heatmap: {e}")
                plt.close()

            try:
                # Pairplot (this can be intensive, so reduce the sample size if needed)
                small_df = self.df.sample(frac=0.1) if len(self.df) > 1000 else self.df  # Downsample large datasets
                sns.pairplot(small_df)
                pdf.savefig(dpi=dpi)  # Save pairplot to PDF
                plt.close()  # Close the figure to free memory
            except Exception as e:
                logger.error(f"Error plotting pair plots: {e}")
                plt.close()
                
    def correlation_matrix(self) -> pd.DataFrame:
        """
        Compute the correlation matrix of the DataFrame.
        
        Returns:
        - A DataFrame representing the correlation coefficients between features.
        """
        return self.df.corr()

    def plot_distributions(self) -> None:
        """
        Plot distributions of key quantum resource metrics and save them as image files.
        """
        metrics = [
            'num_qubits_simple_encoding', 'mcx_gates_simple_encoding', 'total_gates_simple_encoding', 
            'num_qubits_pattern_encoding', 'mcx_gates_pattern_encoding', 'total_gates_pattern_encoding'
        ]
        for metric in metrics:
            # Plot the distribution of each metric
            sns.histplot(data=self.df, x=metric, kde=True)
            plt.title(f'Distribution of {metric}')
            plt.savefig(f'{metric}_distribution.png')
            plt.close()
                
    def pair_plots(self) -> None:
        """
        Generate pair plots to visualize relationships between correlated metrics for 
        simple encoding and pattern encoding, then save the plots separately.
        """
        # Define the metric groups for each encoding scheme
        simple_encoding_metrics = [
            'num_qubits_simple_encoding', 
            'mcx_gates_simple_encoding',
            'total_gates_simple_encoding', 
        ]
        
        pattern_encoding_metrics = [
            'num_qubits_pattern_encoding', 
            'mcx_gates_pattern_encoding',
            'total_gates_pattern_encoding', 

        ]
        
        # Generate and save pair plot for Simple Encoding Metrics
        sns.pairplot(self.df[simple_encoding_metrics])
        plt.title('Simple Encoding Metrics Pair Plot')
        plt.savefig('pair_plots_simple_encoding.png', dpi=300, bbox_inches='tight')
        plt.show()
        plt.close()
        
        # Generate and save pair plot for Pattern Encoding Metrics
        sns.pairplot(self.df[pattern_encoding_metrics])
        plt.title('Pattern Encoding Metrics Pair Plot')
        plt.savefig('pair_plots_pattern_encoding.png', dpi=300, bbox_inches='tight')
        plt.show()
        plt.close()

    def full_correlation_heatmap(self,file_name = 'full_correlation_heatmap.png') -> None:
        """
        Plot a heatmap showing correlations between different features and save it as an image file.
        """
        # Compute the correlation matrix and plot it as a heatmap
        correlation = self.df.corr()
        sns.heatmap(correlation, annot=True, cmap='coolwarm', linewidths=0.5)
        # plt.title('Correlation Heatmap of Quantum Resources')
        plt.show()
        plt.savefig(file_name, dpi=80)
        plt.show()
        plt.close()
        
    def plot_correlation_heatmaps(self) -> None:
        """
        Plot separate heatmaps showing correlations between correlated metrics for 
        simple encoding and pattern encoding, then save the plots as image files.
        """
        # Define the metric groups for each encoding scheme
        simple_encoding_metrics = [
            'num_qubits_simple_encoding', 
            'mcx_gates_simple_encoding',
            'total_gates_simple_encoding'
        ]
        
        pattern_encoding_metrics = [
            'num_qubits_pattern_encoding',
            'mcx_gates_pattern_encoding',
            'total_gates_pattern_encoding' 
        ]
        
        # Plot and save heatmap for Simple Encoding Metrics
        correlation_simple = self.df[simple_encoding_metrics].corr()
        plt.figure(figsize=(8, 6))
        sns.heatmap(correlation_simple, annot=True, cmap='coolwarm', linewidths=0.5)
        plt.title('Correlation Heatmap - Simple Encoding')
        plt.savefig('correlation_heatmap_simple_encoding.png', dpi=300, bbox_inches='tight')
        plt.show()
        plt.close()
        
        # Plot and save heatmap for Pattern Encoding Metrics
        correlation_pattern = self.df[pattern_encoding_metrics].corr()
        plt.figure(figsize=(8, 6))
        sns.heatmap(correlation_pattern, annot=True, cmap='coolwarm', linewidths=0.5)
        plt.title('Correlation Heatmap - Pattern Encoding')
        plt.savefig('correlation_heatmap_pattern_encoding.png', dpi=300, bbox_inches='tight')
        plt.show()
        plt.close()

    def plot_interactive_correlation_heatmap(self) -> None:
        """
        Plot an interactive heatmap showing correlations between different features.
        """
        correlation = self.df.corr()
        fig = px.imshow(correlation, 
                        text_auto=True, 
                        title='Interactive Correlation Heatmap of Quantum Resources')
        fig.show()

    def perform_t_tests(self) -> None:
        """
        Perform t-tests to compare the quantum resources between different encodings (simple vs pattern).
        """
        from scipy.stats import ttest_ind
        # Loop through key metrics and perform t-tests between simple and pattern encodings
        for column in ['num_qubits_simple_encoding', 'mcx_gates_simple_encoding', 'total_gates_simple_encoding']:
            pattern_column = column.replace('simple', 'pattern')
            t_stat, p_value = ttest_ind(self.df[column], self.df[pattern_column], equal_var=False, nan_policy='omit')
            logger.info(f"T-test for {column} vs {pattern_column}: t-statistic = {t_stat:.4f}, p-value = {p_value:.4f}")

# Example use of QuantumDataAnalysis class
# gen_data = GenData(grid_size=2, num_puzzles=10)
# data_df = gen_data.generate_data(num_empty_cells=5)
# analysis = QuantumDataAnalysis(df=data_df)<|MERGE_RESOLUTION|>--- conflicted
+++ resolved
@@ -67,14 +67,10 @@
     num_qubits_pattern_encoding = Column(Integer)
     mcx_gates_pattern_encoding = Column(Integer)
     total_gates_pattern_encoding = Column(Integer)
-<<<<<<< HEAD
-    
-=======
 
 # ------------------------------------------------------------
 # Data Generation Class
 # ------------------------------------------------------------
->>>>>>> a0d8f9e3
 class GenData:
     """
     Class for generating Sudoku puzzles and estimating the quantum resources required for solving them.
